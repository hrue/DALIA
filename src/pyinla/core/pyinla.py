--- conflicted
+++ resolved
@@ -20,10 +20,7 @@
     set_device,
     smartsplit,
     synchronize,
-<<<<<<< HEAD
-=======
     synchronize_gpu,
->>>>>>> cf6b68a7
 )
 
 if backend_flags["cupy_avail"]:
@@ -180,41 +177,6 @@
                     )
                     synchronize(comm=self.comm_world)
 
-<<<<<<< HEAD
-                # print(f"Rank: {self.comm_world.rank} comm_qeval.size {self.comm_qeval.size}", flush=True)
-
-                # flag = -1
-                # if self.comm_qeval.rank == 0:
-                #     flag = self.comm_world.rank
-                #     self.comm_qeval.bcast(flag, root=0)
-                # else:
-                #     flag = self.comm_qeval.bcast(None, root=0)
-                # print(f"Rank {MPI.COMM_WORLD.rank}, mpi flag: {flag}", flush=True)
-
-                # nccl_flag = xp.zeros(1, dtype=xp.int32)
-                # nccl_flag[0] = -1
-                # if self.comm_qeval.rank == 0:
-                #     nccl_flag[0] = self.comm_world.rank
-                #     self.nccl_comm.bcast(
-                #         buff=nccl_flag.data.ptr,
-                #         count=1,
-                #         datatype=cp.cuda.nccl.NCCL_INT32,
-                #         root=0,
-                #         stream=cp.cuda.Stream.null.ptr,
-                #     )
-                # else:
-                #     self.nccl_comm.bcast(
-                #         buff=nccl_flag.data.ptr,
-                #         count=1,
-                #         datatype=cp.cuda.nccl.NCCL_INT32,
-                #         root=0,
-                #         stream=cp.cuda.Stream.null.ptr,
-                #     )
-                # synchronize(comm=self.comm_qeval)
-                # print(f"Rank {MPI.COMM_WORLD.rank}, nccl_flag: {nccl_flag}", flush=True)
-
-=======
->>>>>>> cf6b68a7
                 self.solver = DistSerinvSolver(
                     config=self.config.solver,
                     diagonal_blocksize=diagonal_blocksize,
@@ -521,10 +483,6 @@
                 self.f_values_i[feval_i] = self._evaluate_f(
                     theta_i=self.theta_mat[:, feval_i], comm=self.comm_feval
                 )
-<<<<<<< HEAD
-                # print("rank", self.comm_world.rank, "evaluated ", feval_i, ", where f(theta_i):", self.f_values_i[feval_i])
-=======
->>>>>>> cf6b68a7
 
         # Here carefull on the reduction as it's gonna add the values from all ranks and not only the root of the groups - TODO
         synchronize(comm=self.comm_world)
@@ -556,11 +514,7 @@
 
         if self.iter > 0:
             print(
-<<<<<<< HEAD
-                f"rank {comm_rank} | objective function time: {self.objective_function_time[1:]}",
-=======
                 f"rank {comm_rank} | objfunc_time: {self.objective_function_time[1:]} | solver_time: {self.solver_time[1:]} | construction_time: {self.construction_time[1:]}",
->>>>>>> cf6b68a7
                 flush=True,
             )
         self.iter += 1
@@ -593,10 +547,6 @@
         hyperparameters, log likelihood, log prior of the latent parameters,
         and log conditional of the latent parameters.
         """
-<<<<<<< HEAD
-
-=======
->>>>>>> cf6b68a7
         self.model.theta[:] = theta_i
         f_theta = xp.zeros(1, dtype=xp.float64)
 
@@ -701,14 +651,6 @@
                 - conditional_latent_parameters
             )
 
-<<<<<<< HEAD
-        # print(f"it: {self.iter}, rank: {self.comm_world.rank} evaluated f(theta): {f_theta[0]}, lp hp: {log_prior_hyperparameters}, lp x: {prior_latent_parameters}, likelihood: {likelihood} cond x: {conditional_latent_parameters}", flush=True)
-
-        # if xp.isnan(f_theta[0]):
-        #     raise ValueError(
-        #         f"f(theta) is NaN. Check what is happening."
-        #     )
-=======
         if xp.isnan(f_theta[0]):
             raise ValueError(
                 f"Rank: {comm_rank} (theta) is NaN. Check what is happening."
@@ -722,7 +664,6 @@
             comm=self.comm_feval,
         )
         synchronize(comm=self.comm_feval)
->>>>>>> cf6b68a7
 
         return f_theta[0]
 
