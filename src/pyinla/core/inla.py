# Copyright 2024 pyINLA authors. All rights reserved.

import math
<<<<<<< HEAD
import os
import time
=======
>>>>>>> e5e55a00

import numpy as np
from mpi4py import MPI
from numpy.typing import ArrayLike
from scipy.optimize import minimize
from scipy.sparse import load_npz, sparray  # diags,

from pyinla.core.pyinla_config import PyinlaConfig

from pyinla.likelihoods.binomial import BinomialLikelihood
from pyinla.likelihoods.gaussian import GaussianLikelihood
from pyinla.likelihoods.poisson import PoissonLikelihood

from pyinla.models.regression import RegressionModel
from pyinla.models.spatio_temporal import SpatioTemporalModel

from pyinla.prior_hyperparameters.gaussian import GaussianPriorHyperparameters
from pyinla.prior_hyperparameters.penalized_complexity import (
    PenalizedComplexityPriorHyperparameters,
)
<<<<<<< HEAD
from pyinla.solvers.cusparse_solver import CuSparseSolver
from pyinla.solvers.scipy_solver import ScipySolver

# from pyinla.utils.finite_difference_stencils import (
#     gradient_finite_difference_5pt,
#     hessian_diag_finite_difference_5pt,
# )
from pyinla.utils.other_utils import print_mpi
from pyinla.utils.theta_utils import theta_array2dict, theta_dict2array

comm_rank = MPI.COMM_WORLD.Get_rank()
comm_size = MPI.COMM_WORLD.Get_size()
=======

from pyinla.solvers.scipy_solver import ScipySolver
from pyinla.solvers.cusparse_solver import CuSparseSolver
from pyinla.solvers.serinv_solver import SerinvSolverCPU

from pyinla.utils.finite_difference_stencils import (
    gradient_finite_difference_5pt,
    hessian_diag_finite_difference_5pt,
)
from pyinla.utils.theta_utils import theta_array2dict, theta_dict2array

from cupy.cuda import nvtx
>>>>>>> e5e55a00


class INLA:
    """Integrated Nested Laplace Approximation (INLA).

    Parameters
    ----------
    pyinla_config : Path
        pyinla configuration file.
    """

    def __init__(
        self,
        pyinla_config: PyinlaConfig,
    ) -> None:
        self.pyinla_config = pyinla_config

        self.minimize_max_iter = self.pyinla_config.minimize_max_iter
        self.inner_iteration_max_iter = self.pyinla_config.inner_iteration_max_iter
        self.eps_inner_iteration = self.pyinla_config.eps_inner_iteration
        self.eps_gradient_f = self.pyinla_config.eps_gradient_f

        # # --- Load observation vector
        self.y = np.load(pyinla_config.input_dir / "y.npy")
        self.n_observations = self.y.shape[0]

        # --- Load design matrix
        self.a = load_npz(pyinla_config.input_dir / "a.npz")
        self.n_latent_parameters = self.a.shape[1]

        # --- Load latent parameters vector
        try:
            self.x = np.load(pyinla_config.input_dir / "x.npy")
        except FileNotFoundError:
            self.x = np.ones((self.a.shape[1]), dtype=float)

        self._check_dimensions()

        # --- Initialize model
        if self.pyinla_config.model.type == "regression":
            self.model = RegressionModel(pyinla_config, self.n_latent_parameters)
<<<<<<< HEAD
            print_mpi("Regression model initialized.")
        elif self.pyinla_config.model.type == "spatio-temporal":
            self.model = SpatioTemporalModel(pyinla_config, self.n_latent_parameters)
            print_mpi("Spatio-temporal model initialized.")
=======
        elif self.pyinla_config.model.type == "spatio-temporal":
            self.model = SpatioTemporalModel(pyinla_config, self.n_latent_parameters)
>>>>>>> e5e55a00
        else:
            raise ValueError(
                f"Model '{self.pyinla_config.model.type}' not implemented."
            )

        # --- Initialize prior hyperparameters
        if self.pyinla_config.prior_hyperparameters.type == "gaussian":
            self.prior_hyperparameters = GaussianPriorHyperparameters(pyinla_config)
        elif self.pyinla_config.prior_hyperparameters.type == "penalized_complexity":
            self.prior_hyperparameters = PenalizedComplexityPriorHyperparameters(
                pyinla_config
            )
        else:
            raise ValueError(
                f"Prior hyperparameters '{self.pyinla_config.prior_hyperparameters.type}' not implemented."
            )

        # --- Initialize likelihood
        if self.pyinla_config.likelihood.type == "gaussian":
            self.likelihood = GaussianLikelihood(pyinla_config, self.n_observations)
<<<<<<< HEAD
            print_mpi("Gaussian likelihood initialized.")
        elif self.pyinla_config.likelihood.type == "poisson":
            self.likelihood = PoissonLikelihood(pyinla_config, self.n_observations)
            print_mpi("Poisson likelihood initialized.")
        elif self.pyinla_config.likelihood.type == "binomial":
            self.likelihood = BinomialLikelihood(pyinla_config, self.n_observations)
            print_mpi("Binomial likelihood initialized.")
=======
        elif self.pyinla_config.likelihood.type == "poisson":
            self.likelihood = PoissonLikelihood(pyinla_config, self.n_observations)
        elif self.pyinla_config.likelihood.type == "binomial":
            self.likelihood = BinomialLikelihood(pyinla_config, self.n_observations)
>>>>>>> e5e55a00
        else:
            raise ValueError(
                f"Likelihood '{self.pyinla_config.likelihood.type}' not implemented."
            )

        # --- print MPI information
        print_mpi(f"MPI rank: {comm_rank}, MPI size: {comm_size}", flush=True)

        # --- Initialize solver
<<<<<<< HEAD
        num_threads = os.getenv("OMP_NUM_THREADS")
        print_mpi(f"OMP_NUM_THREADS: {num_threads}")

=======
>>>>>>> e5e55a00
        if self.pyinla_config.solver.type == "scipy":
            self.solver_Q_prior = ScipySolver(pyinla_config)
            self.solver_Q_conditional = ScipySolver(pyinla_config)
        elif self.pyinla_config.solver.type == "cusparse":
            self.solver_Q_prior = CuSparseSolver(pyinla_config)
            self.solver_Q_conditional = CuSparseSolver(pyinla_config)
        elif self.pyinla_config.solver.type == "serinv_cpu":
            if self.pyinla_config.model.type == "regression":
                raise ValueError(
                    f"Solver '{self.pyinla_config.solver.type}' not implemented for regression model."
                )
            else:
                self.solver_Q_prior = SerinvSolverCPU(
                    pyinla_config, self.model.ns, self.model.nb, self.model.nt
                )
                self.solver_Q_conditional = SerinvSolverCPU(
                    pyinla_config, self.model.ns, self.model.nb, self.model.nt
                )
        else:
            raise ValueError(
                f"Solver '{self.pyinla_config.solver.type}' not implemented."
            )

        # --- Initialize theta
        self.theta_initial: ArrayLike = theta_dict2array(
            self.model.get_theta(), self.likelihood.get_theta()
        )
        self.dim_theta = len(self.theta_initial)

        self.theta = self.theta_initial
        self.f_value = 1e10
<<<<<<< HEAD
        self.gradient_f = np.zeros(self.dim_theta)

=======
>>>>>>> e5e55a00
        self.counter = 0
        self.min_f = 1e10

        # --- Set up recurrent variables
        self.Q_conditional: sparray = None

<<<<<<< HEAD
        print_mpi("INLA initialized.", flush=True)
        print_mpi("Model:", self.pyinla_config.model.type, flush=True)
=======
        print("INLA initialized...", flush=True)
        """ print("Model:", self.pyinla_config.model.type, flush=True)
>>>>>>> e5e55a00
        if len(self.model.get_theta()) > 0:
            print_mpi(
                "Prior hyperparameters model:",
                self.pyinla_config.prior_hyperparameters.type,
                flush=True,
            )
            print_mpi(
                f"  Prior theta model - spatial range. mean : {self.prior_hyperparameters.mean_theta_spatial_range}, precision : {self.prior_hyperparameters.precision_theta_spatial_range}\n"
                f"  Prior theta model - temporal range. mean : {self.prior_hyperparameters.mean_theta_temporal_range}, precision : {self.prior_hyperparameters.precision_theta_temporal_range}\n"
                f"  Prior theta model - spatio-temporal variation. mean : {self.prior_hyperparameters.mean_theta_spatio_temporal_variation}, precision : {self.prior_hyperparameters.precision_theta_spatio_temporal_variation}",
                flush=True,
            )

        if len(self.likelihood.get_theta()) > 0:
            print_mpi(
                "   Prior hyperparameters likelihood:",
                self.pyinla_config.prior_hyperparameters.type,
                flush=True,
            )
            print_mpi(
                f"  Prior theta likelihood. Mean : {self.prior_hyperparameters.mean_theta_observations}, precision : {self.prior_hyperparameters.precision_theta_observations}\n",
                flush=True,
            )
<<<<<<< HEAD
            print_mpi("   Initial theta:", self.theta_initial, flush=True)
        print_mpi("   Likelihood:", self.pyinla_config.likelihood.type, flush=True)
=======
            print("   Initial theta:", self.theta_initial, flush=True)
        print("   Likelihood:", self.pyinla_config.likelihood.type, flush=True) """
>>>>>>> e5e55a00

    def run(self) -> np.ndarray:
        """Fit the model using INLA."""

<<<<<<< HEAD
        self.f_value, self.gradient_f = self._objective_function(self.theta_initial)
        print_mpi(f"Initial function value: {self.f_value}", flush=True)

        if len(self.theta) > 0:
            grad_f_init = self._evaluate_gradient_f(self.theta_initial)
            print_mpi(f"Initial gradient: {grad_f_init}", flush=True)

            t_mininize = time.perf_counter()
=======
        self.f_value = self._evaluate_f(self.theta_initial)

        if len(self.theta) > 0:
            print("Starting minimization...", flush=True)

            tic = time.perf_counter()
>>>>>>> e5e55a00
            result = minimize(
                self._objective_function,
                self.theta_initial,
                method="BFGS",
                jac=True,
                options={
                    "maxiter": self.minimize_max_iter,
                    # "maxiter": 1,
                    "gtol": 1e-1,
                    "disp": False,
                },
            )
<<<<<<< HEAD
            t_mininize = time.perf_counter() - t_mininize
            print_mpi(f"Minimize time: {t_mininize}", flush=True)
=======
            toc = time.perf_counter()
            print(f"1-Minimize iteration time: {toc - tic} s", flush=True)

            # TODO: Compute Q with the optimized theta
>>>>>>> e5e55a00

            if result.success:
                print_mpi(
                    "Optimization converged successfully after",
                    result.nit,
                    "iterations.",
                    flush=True,
                )
                self.theta = result.x
                theta_model, theta_likelihood = theta_array2dict(
                    self.theta, self.model.get_theta(), self.likelihood.get_theta()
                )
                # print_mpi("Optimal theta:", self.theta_star)
                # print_mpi("Latent parameters:", self.x)
            else:
                print_mpi("Optimization did not converge.", flush=True)
                return False

            # print_mpi("counter:", self.counter, flush=True)

        # TODO: check that Q_conditional was constructed using the right theta
        if comm_rank == 0:
            if self.Q_conditional is not None:
                self._placeholder_marginals_latent_parameters(self.Q_conditional)
            else:
                print_mpi("Q_conditional not defined.", flush=True)
                raise ValueError

        return True

    def get_theta_star(self) -> dict:
        """Get the optimal theta."""
        return theta_array2dict(
            self.theta,
            self.model.get_theta(),
            self.likelihood.get_theta(),
        )

    def _check_dimensions(self) -> None:
        """Check the dimensions of the model."""
        assert self.y.shape[0] == self.a.shape[0], "Dimensions of y and A do not match."
        assert self.x.shape[0] == self.a.shape[1], "Dimensions of x and A do not match."

<<<<<<< HEAD
    def _objective_function(self, theta_i: np.ndarray) -> float:
        """Objective function for optimization."""

        # generate theta matrix with different theta's to evaluate
        # currently central difference scheme is used for gradient
        number_f_evaluations = 2 * self.dim_theta + 1
        f_values_local = np.zeros(number_f_evaluations)

        main_eval_list = np.zeros(number_f_evaluations, dtype=bool)
        main_eval_list[0] = True

        # task to rank assignment
        task_to_rank = np.zeros(number_f_evaluations, dtype=int)

        for i in range(number_f_evaluations):
            task_to_rank[i] = i % comm_size

        # print_mpi("task_to_rank: ", task_to_rank, flush=True)

        # TODO: eps mat constant, can live outside. size of theta_mat also constant, preallocate before?
        epsMat = self.eps_gradient_f * np.eye(self.dim_theta)
        theta_mat = np.repeat(theta_i.reshape(-1, 1), number_f_evaluations, axis=1)
        # store f_theta_i, f_theta_plus, f_theta_minus
        theta_mat[:, 1 : 1 + self.dim_theta] += epsMat
        theta_mat[:, self.dim_theta + 1 : number_f_evaluations] -= epsMat
        # print_mpi("theta_mat: \n", theta_mat)

        for i in range(number_f_evaluations):
            if task_to_rank[i] == comm_rank:
                # print("Rank: ", comm_rank, "i: ", i, "main_eval: ", main_eval_list[i])
                f_values_local[i] = self._evaluate_f(
                    theta_mat[:, i], main_eval=main_eval_list[i]
                )

        MPI.COMM_WORLD.Barrier()

        # gather f_values from all ranks using MPI_Allreduce with MPI_SUM
        f_values = np.zeros(number_f_evaluations)
        MPI.COMM_WORLD.Allreduce(f_values_local, f_values, op=MPI.SUM)

        # print_mpi("f_values: ", f_values, flush=True)

        f_theta = f_values[0]

        # compute gradient using central difference scheme
        gradient_f_theta = np.zeros(self.dim_theta)
        for i in range(self.dim_theta):
            gradient_f_theta[i] = (
                f_values[i + 1] - f_values[i + self.dim_theta + 1]
            ) / (2 * self.eps_gradient_f)

        # tic = time.perf_counter()
        # gradient_f_theta_old = np.zeros(self.dim_theta)

        # # TODO: Theses evaluations are independant and can be performed
        # # in parallel.
        # for i in range(self.dim_theta):
        #     theta_plus = theta_i.copy()
        #     theta_minus = theta_i.copy()

        #     theta_plus[i] += self.eps_gradient_f
        #     theta_minus[i] -= self.eps_gradient_f

        #     f_plus = self._evaluate_f(theta_plus)
        #     f_minus = self._evaluate_f(theta_minus)

        #     print_mpi(
        #         f"NEW:: i: {i}, f_forward: {f_values[i + 1]}, f_backward: {f_values[i + self.dim_theta + 1]}"
        #     )
        #     print_mpi(f"OLD:: i: {i}, f_forward: {f_plus}, f_backward: {f_minus}")
        #     print("diff forward: ", f_values[i + 1] - f_plus)
        #     print("diff backward: ", f_values[i + self.dim_theta + 1] - f_minus)

        #     gradient_f_theta_old[i] = (f_plus - f_minus) / (2 * self.eps_gradient_f)
        # toc = time.perf_counter()
        # print_mpi("   evaluate_gradient_f time:", toc - tic, flush=True)

        # print_mpi(f"Gradient: {gradient_f_theta}", flush=True)
        # print_mpi(f"Gradient old: {gradient_f_theta_old}", flush=True)

        # broadcast self.x from current theta from rank 0 to all other ranks for next iteration
        MPI.COMM_WORLD.Barrier()
        MPI.COMM_WORLD.Bcast(self.x, root=0)

        MPI.COMM_WORLD.Barrier()

        return (f_theta, gradient_f_theta)

    def _evaluate_f(self, theta_i: np.ndarray, main_eval: bool = True) -> float:
=======
    def _evaluate_f(self, theta_i: np.ndarray, from_minimize: bool = False) -> float:
>>>>>>> e5e55a00
        """evaluate the objective function f(theta) = log(p(theta|y)).

        Notes
        -----

        The objective function f(theta) is an approximation of the log posterior of the hyperparameters theta evaluated at theta_i in log-scale.
        Consisting of the following 4 terms: log prior hyperparameters, log likelihood, log prior of the latent parameters, and log conditional of the latent parameters.

        Parameters
        ----------
        theta_i : ArrayLike
            Hyperparameters theta.

        Returns
        -------
        objective_function_evalutation : float
            Function value f(theta) evaluated at theta_i.
        """

<<<<<<< HEAD
        # print_mpi("Evaluate f()", flush=True)

=======
>>>>>>> e5e55a00
        self.theta = theta_i

        theta_model, theta_likelihood = theta_array2dict(
            theta_i, self.model.get_theta(), self.likelihood.get_theta()
        )

        # --- Evaluate the log prior of the hyperparameters
<<<<<<< HEAD
        # tic = time.perf_counter()
        log_prior_hyperparameters = self.prior_hyperparameters.evaluate_log_prior(
            theta_model, theta_likelihood
        )
        # toc = time.perf_counter()
        # print_mpi("   (1/6) evaluate_log_prior time:", toc - tic, flush=True)

        # --- Construct the prior precision matrix of the latent parameters
        # tic = time.perf_counter()
        Q_prior = self.model.construct_Q_prior(theta_model)
        # toc = time.perf_counter()
        # print_mpi("   (2/6) construct_Q_prior time:", toc - tic, flush=True)

        # --- Optimize x (latent parameters) and construct conditional precision matrix
        x_local = np.copy(self.x)
        # tic = time.perf_counter()
        self.Q_conditional, x_local = self._inner_iteration(
            Q_prior, x_local, theta_likelihood
        )
        # toc = time.perf_counter()
        # print_mpi("   (3/6) inner_iteration time:", toc - tic, flush=True)
        # print(f"rank: {comm_rank}. after inner iteration x: ", self.x[:10])

        # assign initial guess for x for next iteration
        if main_eval:
            # print(f"rank: {comm_rank}. Assigning x_local to x")
            self.x = x_local

        # --- Evaluate likelihood at the optimized latent parameters x_star
        # tic = time.perf_counter()
        eta = self.a @ x_local
        likelihood = self.likelihood.evaluate_likelihood(eta, self.y, theta_likelihood)
        # toc = time.perf_counter()
        # print_mpi("   (4/6) evaluate_likelihood time:", toc - tic, flush=True)

        # --- Evaluate the prior of the latent parameters at x_star
        # tic = time.perf_counter()
=======
        log_prior_hyperparameters = self.prior_hyperparameters.evaluate_log_prior(
            theta_model, theta_likelihood
        )

        # --- Construct the prior precision matrix of the latent parameters
        Q_prior = self.model.construct_Q_prior(theta_model)

        # --- Optimize x (latent parameters) and construct conditional precision matrix
        self.Q_conditional, self.x = self._inner_iteration(
            Q_prior, self.x, theta_likelihood
        )

        # --- Evaluate likelihood at the optimized latent parameters x_star
        eta = self.a @ self.x
        likelihood = self.likelihood.evaluate_likelihood(eta, self.y, theta_likelihood)

        # --- Evaluate the prior of the latent parameters at x_star
>>>>>>> e5e55a00
        prior_latent_parameters = self._evaluate_prior_latent_parameters(
            Q_prior, x_local
        )
<<<<<<< HEAD
        # toc = time.perf_counter()
        # print_mpi(
        #     "   (5/6) evaluate_prior_latent_parameters time:", toc - tic, flush=True
        # )

        # --- Evaluate the conditional of the latent parameters at x_star
        # tic = time.perf_counter()
        conditional_latent_parameters = self._evaluate_conditional_latent_parameters(
            self.Q_conditional, x_local, x_local
        )
        # toc = time.perf_counter()
        # print_mpi(
        #     "   (6/6) evaluate_conditional_latent_parameters time:",
        #     toc - tic,
        #     flush=True,
        # )
=======

        # --- Evaluate the conditional of the latent parameters at x_star
        conditional_latent_parameters = self._evaluate_conditional_latent_parameters(
            self.Q_conditional, self.x, self.x
        )
>>>>>>> e5e55a00

        f_theta = -1 * (
            log_prior_hyperparameters
            + likelihood
            + prior_latent_parameters
            - conditional_latent_parameters
        )

        # print_mpi(f"theta: {theta_i},      Function value: {f_theta}")

        if f_theta < self.min_f:
            self.min_f = f_theta
            self.counter += 1
<<<<<<< HEAD
            print_mpi(f"theta: {theta_i},      Function value: {f_theta}", flush=True)
            # print_mpi(f"Minimum function value: {self.min_f}. Counter: {self.counter}")
=======
            # print(f"theta: {theta_i},      Function value: {f_theta}", flush=True)
            # print(f"Minimum function value: {self.min_f}. Counter: {self.counter}")
>>>>>>> e5e55a00

        return f_theta

    def _evaluate_gradient_f(self, theta_i: np.ndarray) -> np.ndarray:
        """evaluate the gradient of the objective function f(theta) = log(p(theta|y)).

        Notes
        -----
        Evaluate the gradient of the objective function f(theta) = log(p(theta|y)) wrt to theta
        using a finite difference approximation. For now implement only central difference scheme.

        Returns
        -------
        grad_f : np.ndarray
            Gradient of the objective function f(theta) evaluated at theta_i.

        """

<<<<<<< HEAD
        print_mpi("Evaluate gradient_f()", flush=True)

        tic = time.perf_counter()
=======
>>>>>>> e5e55a00
        dim_theta = theta_i.shape[0]
        grad_f = np.zeros(dim_theta)

        # TODO: Theses evaluations are independant and can be performed
        # in parallel.
        for i in range(dim_theta):
            theta_plus = theta_i.copy()
            theta_minus = theta_i.copy()

            theta_plus[i] += self.eps_gradient_f
            theta_minus[i] -= self.eps_gradient_f

            f_plus = self._evaluate_f(theta_plus)
            f_minus = self._evaluate_f(theta_minus)

            grad_f[i] = (f_plus - f_minus) / (2 * self.eps_gradient_f)
<<<<<<< HEAD
        toc = time.perf_counter()
        print_mpi("   evaluate_gradient_f time:", toc - tic, flush=True)

        print_mpi(f"Gradient: {grad_f}", flush=True)
=======
>>>>>>> e5e55a00

        return grad_f

    def _inner_iteration(
        self, Q_prior: sparray, x_i: ArrayLike, theta_likelihood: dict
    ):
        x_update = np.zeros_like(x_i)
        x_i_norm = 1

<<<<<<< HEAD
        # print_mpi("   Starting inner iteration", flush=True)
        # print(f"In inner iteration: Rank {comm_rank} x: {x_i[:10]}")

=======
>>>>>>> e5e55a00
        counter = 0
        while x_i_norm >= self.eps_inner_iteration:
            if counter > self.inner_iteration_max_iter:
                raise ValueError(
                    f"Inner iteration did not converge after {counter} iterations."
                )
<<<<<<< HEAD
            # print_mpi(f"      inner iteration {counter} norm: {x_i_norm}", flush=True)

            # tic = time.perf_counter()
=======

>>>>>>> e5e55a00
            x_i[:] += x_update[:]
            eta = self.a @ x_i

            # TODO: need to vectorize !!
            # gradient_likelihood = gradient_finite_difference_5pt(
            #     self.likelihood.evaluate_likelihood, eta, self.y, theta_likelihood
            # )
            gradient_likelihood = self.likelihood.evaluate_gradient_likelihood(
                eta, self.y, theta_likelihood
            )
<<<<<<< HEAD
            # toc = time.perf_counter()
            # print_mpi("         evaluate_likelihood time:", toc - tic, flush=True)

            # tic = time.perf_counter()
=======

>>>>>>> e5e55a00
            rhs = -1 * Q_prior @ x_i + self.a.T @ gradient_likelihood

            # TODO: need to vectorize
            # hessian_likelihood_diag = hessian_diag_finite_difference_5pt(
            #     self.likelihood.evaluate_likelihood, eta, self.y, theta_likelihood
            # )
            # hessian_likelihood = diags(hessian_likelihood_diag)
            hessian_likelihood = self.likelihood.evaluate_hessian_likelihood(
                eta, self.y, theta_likelihood
            )
<<<<<<< HEAD
            # toc = time.perf_counter()
            # print_mpi(
            #     "         hessian_diag_finite_difference_5pt time:",
            #     toc - tic,
            #     flush=True,
            # )

            # tic = time.perf_counter()
=======

>>>>>>> e5e55a00
            Q_conditional = self.model.construct_Q_conditional(
                Q_prior,
                self.a,
                hessian_likelihood,
            )
<<<<<<< HEAD
            # toc = time.perf_counter()
            # print_mpi("         construct_Q_conditional time:", toc - tic, flush=True)

            # tic = time.perf_counter()
            self.solver_Q_conditional.cholesky(Q_conditional)
            # toc = time.perf_counter()
            # print_mpi("         cholesky time:", toc - tic, flush=True)

            # tic = time.perf_counter()
            x_update[:] = self.solver_Q_conditional.solve(rhs)
            # toc = time.perf_counter()
            # print_mpi("         solve time:", toc - tic, flush=True)

            x_i_norm = np.linalg.norm(x_update)
            counter += 1
            # print_mpi(f"Inner iteration {counter} norm: {x_i_norm}")

        # print_mpi("Inner iteration converged after", counter, "iterations.")
=======

            nvtx.RangePush("cholesky")
            self.solver_Q_conditional.cholesky(Q_conditional)
            nvtx.RangePop()

            x_update[:] = self.solver_Q_conditional.solve(rhs)

            x_i_norm = np.linalg.norm(x_update)
            counter += 1

>>>>>>> e5e55a00
        return Q_conditional, x_i

    def _evaluate_prior_latent_parameters(self, Q_prior: sparray, x: ArrayLike):
        """Evaluation of the prior of the latent parameters at x using the prior precision
        matrix Q_prior and assuming mean zero.

        Parameters
        ----------
        Q_prior : ArrayLike
            Prior precision matrix.
        x : ArrayLike
            Latent parameters.

        Notes
        -----
        The prior of the latent parameters is by definition a multivariate normal
        distribution with mean 0 and precision matrix Q_prior which is evaluated at
        x in log-scale. The evaluation requires the computation of the log
        determinant of Q_prior.
        Log normal:
        .. math:: 0.5*log(1/(2*\pi)^n * |Q_prior|)) - 0.5 * x.T Q_prior x

        Returns
        -------
        logprior : float
            Log prior of the latent parameters evaluated at x
        """

        n = x.shape[0]

        self.solver_Q_prior.cholesky(Q_prior)
        logdet_Q_prior = self.solver_Q_prior.logdet()

        log_prior_latent_parameters = (
            -n / 2 * np.log(2 * math.pi)
            + 0.5 * logdet_Q_prior
            - 0.5 * x.T @ Q_prior @ x
        )

        return log_prior_latent_parameters

    def _evaluate_conditional_latent_parameters(self, Q_conditional, x, x_mean):
        """Evaluation of the conditional of the latent parameters at x using the conditional precision matrix Q_conditional and the mean x_mean.

        Notes
        -----
        The conditional of the latent parameters is by definition a multivariate normal distribution with mean x_mean and precision matrix Q_conditional
        which is evaluated at x in log-scale.
        The evaluation requires the computation of the log determinant of Q_conditional.
        log normal: 0.5*log(1/(2*pi)^n * |Q_conditional|)) - 0.5 * (x - x_mean).T @ Q_conditional @ (x - x_mean)

        Parameters
        ----------
        Q_conditional : ArrayLike
            Conditional precision matrix.
        x : ArrayLike
            Latent parameters.
        x_mean : ArrayLike
            Mean of the latent parameters.

        Returns
        -------
        log_conditional : float
            Log conditional of the latent parameters evaluated at x
        """

        # n = x.shape[0]

        # get current theta, check if this theta matches the theta used to construct Q_conditional
        # if yes, check if L already computed, if yes -> takes this L
        self.solver_Q_conditional.cholesky(Q_conditional)
        logdet_Q_conditional = self.solver_Q_conditional.logdet()

        # TODO: evaluate it at the mean -> this becomes zero ...
        # log_conditional_latent_parameters = (
        #     -n / 2 * np.log(2 * math.pi)
        #     + 0.5 * logdet_Q_conditional
        #     - 0.5 * (x - x_mean).T @ Q_conditional @ (x - x_mean)
        # )

        log_conditional_latent_parameters = 0.5 * logdet_Q_conditional

        return log_conditional_latent_parameters

    def _evaluate_GMRF(self, x_star, solver_instance, Q, x_mean=None):
        # n = x_star.shape[0]

        # write solver function that checks if current theta matches theta of solver
        # self.solver_instance.cholesky(Q)
        pass

    def _placeholder_marginals_latent_parameters(self, Q_conditional):
        # self.solver_Q_conditional.cholesky(Q_conditional)
        # TODO: add proper check that current theta & theta of Q_conditional match
        theta_model, _ = theta_array2dict(
            self.theta, self.model.get_theta(), self.likelihood.get_theta()
        )
        if self.model.get_theta() != theta_model:
            print_mpi("theta of Q_conditional does not match current theta")
            # raise ValueError

        self.solver_Q_conditional.full_inverse()
        Q_inverse_selected = self.solver_Q_conditional.get_selected_inverse()

        # min_size = min(self.n_latent_parameters, 6)
        # print_mpi(f"Q_inverse_selected[:{min_size}, :{min_size}]: \n", Q_inverse_selected[:min_size, :min_size].toarray())

        latent_parameters_marginal_sd = np.sqrt(Q_inverse_selected.diagonal())
        print_mpi(
            f"standard deviation fixed effects: {latent_parameters_marginal_sd[-self.pyinla_config.model.n_fixed_effects:]}"
        )

        return Q_inverse_selected<|MERGE_RESOLUTION|>--- conflicted
+++ resolved
@@ -1,11 +1,8 @@
 # Copyright 2024 pyINLA authors. All rights reserved.
 
 import math
-<<<<<<< HEAD
 import os
 import time
-=======
->>>>>>> e5e55a00
 
 import numpy as np
 from mpi4py import MPI
@@ -14,21 +11,18 @@
 from scipy.sparse import load_npz, sparray  # diags,
 
 from pyinla.core.pyinla_config import PyinlaConfig
-
 from pyinla.likelihoods.binomial import BinomialLikelihood
 from pyinla.likelihoods.gaussian import GaussianLikelihood
 from pyinla.likelihoods.poisson import PoissonLikelihood
-
 from pyinla.models.regression import RegressionModel
 from pyinla.models.spatio_temporal import SpatioTemporalModel
-
 from pyinla.prior_hyperparameters.gaussian import GaussianPriorHyperparameters
 from pyinla.prior_hyperparameters.penalized_complexity import (
     PenalizedComplexityPriorHyperparameters,
 )
-<<<<<<< HEAD
 from pyinla.solvers.cusparse_solver import CuSparseSolver
 from pyinla.solvers.scipy_solver import ScipySolver
+from pyinla.solvers.serinv_solver import SerinvSolverCPU
 
 # from pyinla.utils.finite_difference_stencils import (
 #     gradient_finite_difference_5pt,
@@ -37,22 +31,11 @@
 from pyinla.utils.other_utils import print_mpi
 from pyinla.utils.theta_utils import theta_array2dict, theta_dict2array
 
+# from cupy.cuda import nvtx
+
+
 comm_rank = MPI.COMM_WORLD.Get_rank()
 comm_size = MPI.COMM_WORLD.Get_size()
-=======
-
-from pyinla.solvers.scipy_solver import ScipySolver
-from pyinla.solvers.cusparse_solver import CuSparseSolver
-from pyinla.solvers.serinv_solver import SerinvSolverCPU
-
-from pyinla.utils.finite_difference_stencils import (
-    gradient_finite_difference_5pt,
-    hessian_diag_finite_difference_5pt,
-)
-from pyinla.utils.theta_utils import theta_array2dict, theta_dict2array
-
-from cupy.cuda import nvtx
->>>>>>> e5e55a00
 
 
 class INLA:
@@ -94,15 +77,10 @@
         # --- Initialize model
         if self.pyinla_config.model.type == "regression":
             self.model = RegressionModel(pyinla_config, self.n_latent_parameters)
-<<<<<<< HEAD
             print_mpi("Regression model initialized.")
         elif self.pyinla_config.model.type == "spatio-temporal":
             self.model = SpatioTemporalModel(pyinla_config, self.n_latent_parameters)
             print_mpi("Spatio-temporal model initialized.")
-=======
-        elif self.pyinla_config.model.type == "spatio-temporal":
-            self.model = SpatioTemporalModel(pyinla_config, self.n_latent_parameters)
->>>>>>> e5e55a00
         else:
             raise ValueError(
                 f"Model '{self.pyinla_config.model.type}' not implemented."
@@ -123,7 +101,6 @@
         # --- Initialize likelihood
         if self.pyinla_config.likelihood.type == "gaussian":
             self.likelihood = GaussianLikelihood(pyinla_config, self.n_observations)
-<<<<<<< HEAD
             print_mpi("Gaussian likelihood initialized.")
         elif self.pyinla_config.likelihood.type == "poisson":
             self.likelihood = PoissonLikelihood(pyinla_config, self.n_observations)
@@ -131,12 +108,6 @@
         elif self.pyinla_config.likelihood.type == "binomial":
             self.likelihood = BinomialLikelihood(pyinla_config, self.n_observations)
             print_mpi("Binomial likelihood initialized.")
-=======
-        elif self.pyinla_config.likelihood.type == "poisson":
-            self.likelihood = PoissonLikelihood(pyinla_config, self.n_observations)
-        elif self.pyinla_config.likelihood.type == "binomial":
-            self.likelihood = BinomialLikelihood(pyinla_config, self.n_observations)
->>>>>>> e5e55a00
         else:
             raise ValueError(
                 f"Likelihood '{self.pyinla_config.likelihood.type}' not implemented."
@@ -146,12 +117,9 @@
         print_mpi(f"MPI rank: {comm_rank}, MPI size: {comm_size}", flush=True)
 
         # --- Initialize solver
-<<<<<<< HEAD
         num_threads = os.getenv("OMP_NUM_THREADS")
         print_mpi(f"OMP_NUM_THREADS: {num_threads}")
 
-=======
->>>>>>> e5e55a00
         if self.pyinla_config.solver.type == "scipy":
             self.solver_Q_prior = ScipySolver(pyinla_config)
             self.solver_Q_conditional = ScipySolver(pyinla_config)
@@ -183,24 +151,16 @@
 
         self.theta = self.theta_initial
         self.f_value = 1e10
-<<<<<<< HEAD
         self.gradient_f = np.zeros(self.dim_theta)
 
-=======
->>>>>>> e5e55a00
         self.counter = 0
         self.min_f = 1e10
 
         # --- Set up recurrent variables
         self.Q_conditional: sparray = None
 
-<<<<<<< HEAD
         print_mpi("INLA initialized.", flush=True)
         print_mpi("Model:", self.pyinla_config.model.type, flush=True)
-=======
-        print("INLA initialized...", flush=True)
-        """ print("Model:", self.pyinla_config.model.type, flush=True)
->>>>>>> e5e55a00
         if len(self.model.get_theta()) > 0:
             print_mpi(
                 "Prior hyperparameters model:",
@@ -224,18 +184,12 @@
                 f"  Prior theta likelihood. Mean : {self.prior_hyperparameters.mean_theta_observations}, precision : {self.prior_hyperparameters.precision_theta_observations}\n",
                 flush=True,
             )
-<<<<<<< HEAD
             print_mpi("   Initial theta:", self.theta_initial, flush=True)
         print_mpi("   Likelihood:", self.pyinla_config.likelihood.type, flush=True)
-=======
-            print("   Initial theta:", self.theta_initial, flush=True)
-        print("   Likelihood:", self.pyinla_config.likelihood.type, flush=True) """
->>>>>>> e5e55a00
 
     def run(self) -> np.ndarray:
         """Fit the model using INLA."""
 
-<<<<<<< HEAD
         self.f_value, self.gradient_f = self._objective_function(self.theta_initial)
         print_mpi(f"Initial function value: {self.f_value}", flush=True)
 
@@ -243,15 +197,7 @@
             grad_f_init = self._evaluate_gradient_f(self.theta_initial)
             print_mpi(f"Initial gradient: {grad_f_init}", flush=True)
 
-            t_mininize = time.perf_counter()
-=======
-        self.f_value = self._evaluate_f(self.theta_initial)
-
-        if len(self.theta) > 0:
-            print("Starting minimization...", flush=True)
-
             tic = time.perf_counter()
->>>>>>> e5e55a00
             result = minimize(
                 self._objective_function,
                 self.theta_initial,
@@ -264,15 +210,8 @@
                     "disp": False,
                 },
             )
-<<<<<<< HEAD
-            t_mininize = time.perf_counter() - t_mininize
-            print_mpi(f"Minimize time: {t_mininize}", flush=True)
-=======
             toc = time.perf_counter()
-            print(f"1-Minimize iteration time: {toc - tic} s", flush=True)
-
-            # TODO: Compute Q with the optimized theta
->>>>>>> e5e55a00
+            print_mpi(f"1-Minimize iteration time: {toc - tic} s", flush=True)
 
             if result.success:
                 print_mpi(
@@ -294,12 +233,12 @@
             # print_mpi("counter:", self.counter, flush=True)
 
         # TODO: check that Q_conditional was constructed using the right theta
-        if comm_rank == 0:
-            if self.Q_conditional is not None:
-                self._placeholder_marginals_latent_parameters(self.Q_conditional)
-            else:
-                print_mpi("Q_conditional not defined.", flush=True)
-                raise ValueError
+        # if comm_rank == 0:
+        #     if self.Q_conditional is not None:
+        #         self._placeholder_marginals_latent_parameters(self.Q_conditional)
+        #     else:
+        #         print_mpi("Q_conditional not defined.", flush=True)
+        #         raise ValueError
 
         return True
 
@@ -316,7 +255,6 @@
         assert self.y.shape[0] == self.a.shape[0], "Dimensions of y and A do not match."
         assert self.x.shape[0] == self.a.shape[1], "Dimensions of x and A do not match."
 
-<<<<<<< HEAD
     def _objective_function(self, theta_i: np.ndarray) -> float:
         """Objective function for optimization."""
 
@@ -406,9 +344,6 @@
         return (f_theta, gradient_f_theta)
 
     def _evaluate_f(self, theta_i: np.ndarray, main_eval: bool = True) -> float:
-=======
-    def _evaluate_f(self, theta_i: np.ndarray, from_minimize: bool = False) -> float:
->>>>>>> e5e55a00
         """evaluate the objective function f(theta) = log(p(theta|y)).
 
         Notes
@@ -428,11 +363,8 @@
             Function value f(theta) evaluated at theta_i.
         """
 
-<<<<<<< HEAD
         # print_mpi("Evaluate f()", flush=True)
 
-=======
->>>>>>> e5e55a00
         self.theta = theta_i
 
         theta_model, theta_likelihood = theta_array2dict(
@@ -440,7 +372,6 @@
         )
 
         # --- Evaluate the log prior of the hyperparameters
-<<<<<<< HEAD
         # tic = time.perf_counter()
         log_prior_hyperparameters = self.prior_hyperparameters.evaluate_log_prior(
             theta_model, theta_likelihood
@@ -478,29 +409,9 @@
 
         # --- Evaluate the prior of the latent parameters at x_star
         # tic = time.perf_counter()
-=======
-        log_prior_hyperparameters = self.prior_hyperparameters.evaluate_log_prior(
-            theta_model, theta_likelihood
-        )
-
-        # --- Construct the prior precision matrix of the latent parameters
-        Q_prior = self.model.construct_Q_prior(theta_model)
-
-        # --- Optimize x (latent parameters) and construct conditional precision matrix
-        self.Q_conditional, self.x = self._inner_iteration(
-            Q_prior, self.x, theta_likelihood
-        )
-
-        # --- Evaluate likelihood at the optimized latent parameters x_star
-        eta = self.a @ self.x
-        likelihood = self.likelihood.evaluate_likelihood(eta, self.y, theta_likelihood)
-
-        # --- Evaluate the prior of the latent parameters at x_star
->>>>>>> e5e55a00
         prior_latent_parameters = self._evaluate_prior_latent_parameters(
             Q_prior, x_local
         )
-<<<<<<< HEAD
         # toc = time.perf_counter()
         # print_mpi(
         #     "   (5/6) evaluate_prior_latent_parameters time:", toc - tic, flush=True
@@ -517,13 +428,6 @@
         #     toc - tic,
         #     flush=True,
         # )
-=======
-
-        # --- Evaluate the conditional of the latent parameters at x_star
-        conditional_latent_parameters = self._evaluate_conditional_latent_parameters(
-            self.Q_conditional, self.x, self.x
-        )
->>>>>>> e5e55a00
 
         f_theta = -1 * (
             log_prior_hyperparameters
@@ -537,13 +441,8 @@
         if f_theta < self.min_f:
             self.min_f = f_theta
             self.counter += 1
-<<<<<<< HEAD
             print_mpi(f"theta: {theta_i},      Function value: {f_theta}", flush=True)
             # print_mpi(f"Minimum function value: {self.min_f}. Counter: {self.counter}")
-=======
-            # print(f"theta: {theta_i},      Function value: {f_theta}", flush=True)
-            # print(f"Minimum function value: {self.min_f}. Counter: {self.counter}")
->>>>>>> e5e55a00
 
         return f_theta
 
@@ -562,12 +461,9 @@
 
         """
 
-<<<<<<< HEAD
         print_mpi("Evaluate gradient_f()", flush=True)
 
         tic = time.perf_counter()
-=======
->>>>>>> e5e55a00
         dim_theta = theta_i.shape[0]
         grad_f = np.zeros(dim_theta)
 
@@ -584,13 +480,10 @@
             f_minus = self._evaluate_f(theta_minus)
 
             grad_f[i] = (f_plus - f_minus) / (2 * self.eps_gradient_f)
-<<<<<<< HEAD
         toc = time.perf_counter()
         print_mpi("   evaluate_gradient_f time:", toc - tic, flush=True)
 
         print_mpi(f"Gradient: {grad_f}", flush=True)
-=======
->>>>>>> e5e55a00
 
         return grad_f
 
@@ -600,25 +493,18 @@
         x_update = np.zeros_like(x_i)
         x_i_norm = 1
 
-<<<<<<< HEAD
         # print_mpi("   Starting inner iteration", flush=True)
         # print(f"In inner iteration: Rank {comm_rank} x: {x_i[:10]}")
 
-=======
->>>>>>> e5e55a00
         counter = 0
         while x_i_norm >= self.eps_inner_iteration:
             if counter > self.inner_iteration_max_iter:
                 raise ValueError(
                     f"Inner iteration did not converge after {counter} iterations."
                 )
-<<<<<<< HEAD
             # print_mpi(f"      inner iteration {counter} norm: {x_i_norm}", flush=True)
 
             # tic = time.perf_counter()
-=======
-
->>>>>>> e5e55a00
             x_i[:] += x_update[:]
             eta = self.a @ x_i
 
@@ -629,14 +515,10 @@
             gradient_likelihood = self.likelihood.evaluate_gradient_likelihood(
                 eta, self.y, theta_likelihood
             )
-<<<<<<< HEAD
             # toc = time.perf_counter()
             # print_mpi("         evaluate_likelihood time:", toc - tic, flush=True)
 
             # tic = time.perf_counter()
-=======
-
->>>>>>> e5e55a00
             rhs = -1 * Q_prior @ x_i + self.a.T @ gradient_likelihood
 
             # TODO: need to vectorize
@@ -647,7 +529,6 @@
             hessian_likelihood = self.likelihood.evaluate_hessian_likelihood(
                 eta, self.y, theta_likelihood
             )
-<<<<<<< HEAD
             # toc = time.perf_counter()
             # print_mpi(
             #     "         hessian_diag_finite_difference_5pt time:",
@@ -656,15 +537,11 @@
             # )
 
             # tic = time.perf_counter()
-=======
-
->>>>>>> e5e55a00
             Q_conditional = self.model.construct_Q_conditional(
                 Q_prior,
                 self.a,
                 hessian_likelihood,
             )
-<<<<<<< HEAD
             # toc = time.perf_counter()
             # print_mpi("         construct_Q_conditional time:", toc - tic, flush=True)
 
@@ -683,18 +560,6 @@
             # print_mpi(f"Inner iteration {counter} norm: {x_i_norm}")
 
         # print_mpi("Inner iteration converged after", counter, "iterations.")
-=======
-
-            nvtx.RangePush("cholesky")
-            self.solver_Q_conditional.cholesky(Q_conditional)
-            nvtx.RangePop()
-
-            x_update[:] = self.solver_Q_conditional.solve(rhs)
-
-            x_i_norm = np.linalg.norm(x_update)
-            counter += 1
-
->>>>>>> e5e55a00
         return Q_conditional, x_i
 
     def _evaluate_prior_latent_parameters(self, Q_prior: sparray, x: ArrayLike):
